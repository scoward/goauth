--- conflicted
+++ resolved
@@ -1,11 +1,7 @@
 package main
 
 import (
-<<<<<<< HEAD
-	oauth "github.com/akrennmair/goauth"
-=======
 	"encoding/json"
->>>>>>> b14e16ad
 	"github.com/hoisie/web.go"
 	oauth "github.com/akrennmair/goauth"
 	"gobuzz" // github.com/hokapoka/gobuzz
